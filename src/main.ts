--- conflicted
+++ resolved
@@ -10,15 +10,10 @@
 
 // Interfaces
 import luck from "./luck.ts";
-<<<<<<< HEAD
 import { Board, Cell } from "./prefabs/board.ts";
 import { Cache, Coin } from "./prefabs/cache.ts";
 import { Player } from "./prefabs/player.ts";
 import { GameState } from "./gamestate.ts";
-=======
-import { Board, Cell } from "./board.ts";
-import { Cache, Coin } from "./cache.ts";
->>>>>>> 13055162
 
 // Classes
 interface DirectionalButtonConfig {
@@ -27,15 +22,9 @@
   horizontal: number;
 }
 
-<<<<<<< HEAD
 // Tunable gameplay parameters
 const PLAYER_ORIGIN = leaflet.latLng(36.98949379578401, -122.06277128548504); // Oakes classroom
-=======
-// Oakes classroom location (as identified on Google Maps)
-const PLAYER_ORIGIN = leaflet.latLng(36.98949379578401, -122.06277128548504);
-
-// Tunable gameplay parameters
->>>>>>> 13055162
+
 const GAMEPLAY_ZOOM_LEVEL = 19;
 const TILE_WIDTH = 1e-4;
 const TILE_DEGREES = TILE_WIDTH;
@@ -43,12 +32,6 @@
 const CACHE_SPAWN_PROBABILITY = 0.1;
 const LOCAL_STORAGE_KEY = "GAME_STATE";
 
-<<<<<<< HEAD
-=======
-// Create Board for Cells
-const board = new Board(TILE_WIDTH, TILE_VISIBILITY_RADIUS);
-
->>>>>>> 13055162
 // Create the map html element
 const map = leaflet.map(document.getElementById("map")!, {
   center: PLAYER_ORIGIN,
@@ -59,22 +42,6 @@
   scrollWheelZoom: false,
 });
 
-<<<<<<< HEAD
-=======
-// Player variables
-let playerLocation: leaflet.LatLng = PLAYER_ORIGIN;
-let playerInventory: Coin[] = [];
-let playerMoveHistory: leaflet.LatLng[] = [];
-
-const playerPath: leaflet.Polyline = leaflet.polyline([], {
-  color: "red",
-  weight: 5,
-  opacity: 0.3,
-});
-
-playerPath.addTo(map);
-
->>>>>>> 13055162
 // Add a tile layer to the map
 leaflet
   .tileLayer("https://tile.openstreetmap.org/{z}/{x}/{y}.png", {
@@ -84,7 +51,6 @@
   })
   .addTo(map);
 
-<<<<<<< HEAD
 // Set up core gameplay elements
 const player = new Player(PLAYER_ORIGIN, map);
 const board = new Board(TILE_WIDTH, TILE_VISIBILITY_RADIUS);
@@ -114,68 +80,64 @@
   });
 }
 
-=======
-// Add a player marker to the map
-const playerMarker = leaflet.marker(PLAYER_ORIGIN).addTo(map);
-playerMarker.bindPopup("Hello, fellow traveler!");
-
-// 🌐 Automatic position updating based on device's real-world geolocation
-const geolocatorButton = document.querySelector<HTMLButtonElement>("#sensor")!;
-
-geolocatorButton.addEventListener("click", () => {
-  // clear polyline and start drawing from new location
-  playerPath.setLatLngs([]);
-
-  // track changes in device's current location
-  navigator.geolocation.watchPosition((position) => {
-    const { latitude, longitude } = position.coords;
-    const newLocation = leaflet.latLng(latitude, longitude);
-
-    // refresh map to account for new player location
-    updatePlayerLocation(newLocation);
-    drawPlayerPath(newLocation);
-    showNearbyCaches();
-
-    saveGameState();
-  });
-});
-
-// 🚮 Reset game state and return all coins to original caches
-const resetButton = document.querySelector<HTMLButtonElement>("#reset")!;
-resetButton.addEventListener("click", () => {
-  const userInput = prompt(
-    "Are you sure you want to reset game? 'yes' or 'no'",
-  );
-
-  // reset game if user confirms
-  if (userInput?.toLocaleLowerCase() === "yes") {
-    resetGame();
+function spawnCache(i: number, j: number): void {
+  const cell: Cell = { i, j };
+  const bounds = board.getCellBounds(cell);
+
+  // instantiate the cache's coordinates and coins
+  const cache: Cache = new Cache(i, j);
+  cache.setCoins(generateCoinsForCache(i, j));
+
+  // save cache state on the board using Momento Pattern
+  board.setCache(i, j, cache);
+
+  // add a rectangle to the map to represent the cache
+  const rect = leaflet.rectangle(bounds);
+  rect.addTo(map);
+
+  rect.bindPopup(() => createCachePopup(cache));
+}
+
+function generateCoinsForCache(i: number, j: number): Coin[] {
+  // compute pseudo-random amount (between 0 and 7) of coins per cache
+  const numCoins = Math.floor(luck([i, j, "coins"].toString()) * 8);
+  const coins: Coin[] = [];
+
+  // create list of coins in 'i:j#serial' format
+  for (let n = 0; n < numCoins; n++) {
+    const coin = new Coin(i, j, `${n}`);
+    coins.push(coin);
   }
-});
-
-function resetGame(): void {
-  updatePlayerLocation(PLAYER_ORIGIN);
-
-  // reset player path
-  playerMoveHistory = [];
-  playerPath.setLatLngs([]);
-  drawPlayerPath(PLAYER_ORIGIN); // add start position to player path history
-
-  // return all coins from player inventory back to original caches
-  playerInventory.forEach((coin) => {
-    const { i, j } = coin;
-    const originalCache = board.getCache(i, j);
-
-    originalCache?.coins.push(coin);
-    board.setCache(i, j, originalCache!);
-  });
-  playerInventory = [];
-
-  updateInventoryPanel();
-
-  // override local game data
-  localStorage.clear();
-  saveGameState();
+
+  return coins;
+}
+
+function collectCoin(cache: Cache, coin: Coin, coinDiv: HTMLDivElement): void {
+  player.collectCoin(coin);
+  cache.coins = cache.coins.filter((c) => c.serial !== coin.serial); // Source: Brace, "How to remove a specific item from a list"
+
+  // update new cache state on board
+  board.setCache(cache.i, cache.j, cache);
+
+  coinDiv.remove();
+  gameState.save();
+}
+
+function depositCoin(cache: Cache, popupDiv: HTMLDivElement): void {
+  if (player.inventory.length > 0) {
+    // transfer coin from inventory to cache
+    const depositedCoin = player.depositCoin();
+    cache.coins.push(depositedCoin);
+
+    // update new cache state on board
+    board.setCache(cache.i, cache.j, cache);
+
+    // create button for new coin
+    const coinDiv = createCoinButton(cache, depositedCoin);
+    popupDiv.appendChild(coinDiv);
+
+    gameState.save();
+  }
 }
 
 // Initialize player movement buttons defined in index.html
@@ -186,141 +148,6 @@
   { name: "east", vertical: 0, horizontal: 1 },
 ];
 
-// Create player movement button and attach event listener
-// Source: Original movement code by me, simplified with the help of Brace.
-directionConfigs.forEach(({ name, vertical, horizontal }) => {
-  const button = document.querySelector<HTMLButtonElement>(`#${name}`)!;
-  button.addEventListener("click", () => {
-    movePlayer(vertical, horizontal);
-  });
-});
-
-function movePlayer(deltaLat: number, delatLng: number): void {
-  const newLocation = leaflet.latLng(
-    playerLocation.lat + TILE_DEGREES * deltaLat,
-    playerLocation.lng + TILE_DEGREES * delatLng,
-  );
-
-  // refresh map to account for new player location
-  updatePlayerLocation(newLocation);
-  drawPlayerPath(newLocation);
-  showNearbyCaches();
-
-  saveGameState();
-}
-
-function updatePlayerLocation(newLocation: leaflet.LatLng): void {
-  // update player location to new location
-  playerLocation = newLocation;
-
-  // update map to new player location
-  playerMarker.setLatLng(newLocation);
-  map.panTo(newLocation);
-}
-
-function drawPlayerPath(newLocation: leaflet.LatLng): void {
-  playerMoveHistory.push(newLocation); // log new coords in player's path
-  playerPath.addLatLng(newLocation); // add new point to polyline
-}
-
-// Path drawn once at game start to account for player spawn
-drawPlayerPath(playerLocation);
-
-// Display the player's coins on the inventory panel
-function updateInventoryPanel(): void {
-  const inventoryPanel = document.querySelector<HTMLDivElement>(
-    "#inventoryPanel",
-  )!;
-
-  // display coins in [i:j:serial] format
-  const coinList = playerInventory
-    .map((coin) => `[${coin.toString()}]`)
-    .join(", ");
-  inventoryPanel.innerHTML = `${coinList || " "}`;
-}
-
-// Display the player's coins immediately at game start
-updateInventoryPanel();
-
-// Add caches to the map by cell numbers
->>>>>>> 13055162
-function spawnCache(i: number, j: number): void {
-  const cell: Cell = { i, j };
-  const bounds = board.getCellBounds(cell);
-
-  // instantiate the cache's coordinates and coins
-  const cache: Cache = new Cache(i, j);
-  cache.setCoins(generateCoinsForCache(i, j));
-
-  // save cache state on the board using Momento Pattern
-  board.setCache(i, j, cache);
-
-  // add a rectangle to the map to represent the cache
-  const rect = leaflet.rectangle(bounds);
-  rect.addTo(map);
-
-<<<<<<< HEAD
-  rect.bindPopup(() => createCachePopup(cache));
-}
-
-=======
-  // create popup representing the cache
-  rect.bindPopup(() => createCachePopup(cache));
-}
-
-// Populate caches with a random amount of coins
->>>>>>> 13055162
-function generateCoinsForCache(i: number, j: number): Coin[] {
-  // compute pseudo-random amount (between 0 and 7) of coins per cache
-  const numCoins = Math.floor(luck([i, j, "coins"].toString()) * 8);
-  const coins: Coin[] = [];
-
-  // create list of coins in 'i:j#serial' format
-  for (let n = 0; n < numCoins; n++) {
-    const coin = new Coin(i, j, `${n}`);
-    coins.push(coin);
-  }
-
-  return coins;
-}
-
-<<<<<<< HEAD
-function collectCoin(cache: Cache, coin: Coin, coinDiv: HTMLDivElement): void {
-  player.collectCoin(coin);
-  cache.coins = cache.coins.filter((c) => c.serial !== coin.serial); // Source: Brace, "How to remove a specific item from a list"
-
-  // update new cache state on board
-  board.setCache(cache.i, cache.j, cache);
-
-  coinDiv.remove();
-  gameState.save();
-}
-
-function depositCoin(cache: Cache, popupDiv: HTMLDivElement): void {
-  if (player.inventory.length > 0) {
-    // transfer coin from inventory to cache
-    const depositedCoin = player.depositCoin();
-    cache.coins.push(depositedCoin);
-
-    // update new cache state on board
-    board.setCache(cache.i, cache.j, cache);
-
-    // create button for new coin
-    const coinDiv = createCoinButton(cache, depositedCoin);
-    popupDiv.appendChild(coinDiv);
-
-    gameState.save();
-  }
-}
-
-// Initialize player movement buttons defined in index.html
-const directionConfigs: DirectionalButtonConfig[] = [
-  { name: "north", vertical: 1, horizontal: 0 },
-  { name: "south", vertical: -1, horizontal: 0 },
-  { name: "west", vertical: 0, horizontal: -1 },
-  { name: "east", vertical: 0, horizontal: 1 },
-];
-
 // Source: directional movement code by me, simplified with the help of Brace.
 directionConfigs.forEach(({ name, vertical, horizontal }) => {
   const button = document.querySelector<HTMLButtonElement>(`#${name}`)!;
@@ -343,8 +170,6 @@
 
 // Game Presentation
 
-=======
->>>>>>> 13055162
 function createCachePopup(cache: Cache): HTMLDivElement {
   // create popup
   const cachePopupDiv = document.createElement("div");
@@ -352,50 +177,18 @@
     <div><h3>Cache ${cache.i}, ${cache.j}</h3></div>
   `;
 
-<<<<<<< HEAD
   populatePopup(cachePopupDiv, cache);
-=======
-  appendCollectButtons(cachePopupDiv, cache);
-  appendDepositButton(cachePopupDiv, cache);
->>>>>>> 13055162
 
   return cachePopupDiv;
 }
 
-<<<<<<< HEAD
 function populatePopup(popupDiv: HTMLDivElement, cache: Cache): void {
-=======
-function createCoinButton(cache: Cache, coin: Coin): HTMLDivElement {
-  // create button for new coin
-  const coinDiv = document.createElement("div");
-  coinDiv.innerHTML =
-    `Coin: [${coin.toString()}]<button id="collect-${coin.serial}">Collect</button>`;
-
-  // add event listener to the new collect button
-  coinDiv
-    .querySelector<HTMLButtonElement>(`#collect-${coin.serial}`)!
-    .addEventListener("click", () => {
-      collectCoin(cache, coin, coinDiv);
-      updateInventoryPanel();
-    });
-
-  return coinDiv;
-}
-
-function appendCollectButtons(popupDiv: HTMLDivElement, cache: Cache): void {
->>>>>>> 13055162
   // create a collect button for each coin in the cache
   cache.coins.forEach((coin) => {
     const coinDiv = createCoinButton(cache, coin);
     popupDiv.appendChild(coinDiv);
   });
-<<<<<<< HEAD
-
-=======
-}
-
-function appendDepositButton(popupDiv: HTMLDivElement, cache: Cache): void {
->>>>>>> 13055162
+  
   // create deposit button
   const depositButton = document.createElement("button");
   depositButton.innerHTML = "Deposit Coin";
@@ -403,16 +196,11 @@
   // add event listener to the new deposit button
   depositButton.addEventListener("click", () => {
     depositCoin(cache, popupDiv);
-<<<<<<< HEAD
-=======
-    updateInventoryPanel();
->>>>>>> 13055162
   });
 
   popupDiv.appendChild(depositButton);
 }
 
-<<<<<<< HEAD
 function createCoinButton(cache: Cache, coin: Coin): HTMLDivElement {
   // create button for new coin
   const coinDiv = document.createElement("div");
@@ -460,99 +248,4 @@
   if (userInput?.toLocaleLowerCase() === "yes") {
     gameState.reset(PLAYER_ORIGIN);
   }
-});
-=======
-function collectCoin(cache: Cache, coin: Coin, coinDiv: HTMLDivElement): void {
-  // transfer coin to inventory and remove from cache's coin list
-  playerInventory.push(coin);
-  cache.coins = cache.coins.filter((c) => c.serial !== coin.serial); // Source: Brace, "How to remove a specific item from a list"
-
-  // update new cache state on board
-  board.setCache(cache.i, cache.j, cache);
-
-  // remove coin's collect button
-  coinDiv.remove();
-
-  saveGameState();
-}
-
-function depositCoin(cache: Cache, popupDiv: HTMLDivElement): void {
-  if (playerInventory.length > 0) {
-    // transfer coin from inventory to cache
-    const depositedCoin = playerInventory.pop()!;
-    cache.coins.push(depositedCoin);
-
-    // update new cache state on board
-    board.setCache(cache.i, cache.j, cache);
-
-    // create button for new coin
-    const coinDiv = createCoinButton(cache, depositedCoin);
-    popupDiv.appendChild(coinDiv);
-
-    saveGameState();
-  }
-}
-
-function showNearbyCaches(): void {
-  const visibleCells = board.getCellsNearPoint(playerLocation);
-
-  visibleCells.forEach((cell) => {
-    // restore cache based on saved state
-    const cache = board.getCache(cell.i, cell.j);
-
-    if (cache) {
-      // display regenerated cache's popup
-      createCachePopup(cache);
-    } else if (luck([cell.i, cell.j].toString()) < CACHE_SPAWN_PROBABILITY) {
-      // create new cache based on global spawn rate
-      spawnCache(cell.i, cell.j);
-    }
-  });
-}
-
-// Display nearby cells once upon game start
-showNearbyCaches();
-
-// Local storage system inspired by Mako1688, https://github.com/Mako1688/cmpm-121-demo-3/blob/main/src/main.ts
-function saveGameState(): void {
-  const gameState = {
-    playerLocation,
-    playerInventory,
-    playerMoveHistory,
-    caches: board.getCacheData(),
-  };
-
-  localStorage.setItem(LOCAL_STORAGE_KEY, JSON.stringify(gameState));
-}
-
-function loadGameState(): void {
-  const gameState = localStorage.getItem(LOCAL_STORAGE_KEY);
-
-  if (gameState) {
-    const state = JSON.parse(gameState);
-
-    if (!state) return; // exit if no previous game state exists
-
-    // initialize game parameters from previous save
-    playerLocation = state.playerLocation;
-    playerMoveHistory = state.playerMoveHistory;
-    board.setCacheStates(state.caches);
-
-    // convert local storage data back to Coins
-    playerInventory = state.playerInventory.map(
-      (coinData: { i: number; j: number; serial: string }) =>
-        new Coin(coinData.i, coinData.j, coinData.serial),
-    );
-
-    // display player at previous saved state's location
-    updatePlayerLocation(playerLocation);
-    playerPath.setLatLngs(playerMoveHistory);
-    showNearbyCaches();
-
-    updateInventoryPanel();
-  }
-}
-
-// Called once at start to load previous game state if one exists
-loadGameState();
->>>>>>> 13055162
+});